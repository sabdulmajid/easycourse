# easycourse
Vector search system for PDF documents that can handle both regular PDFs and scanned documents with OCR. Built with FastAPI, FAISS, and sentence-transformers.

## Setup

1. Install dependencies:
```bash
pip install -r requirements.txt
```

2. Install Tesseract OCR (required for processing scanned PDFs):
- On macOS: `brew install tesseract`
- On Ubuntu: `sudo apt-get install tesseract-ocr`
- On Windows: Download and install from [GitHub](https://github.com/UB-Mannheim/tesseract/wiki)

3. Install poppler (required for PDF to image conversion):
- On macOS: `brew install poppler`
- On Ubuntu: `sudo apt-get install poppler-utils`
- On Windows: Download and install from [poppler releases](https://github.com/oschwartz10612/poppler-windows/releases/)

## Running the Server

Start the FastAPI server:
```bash
uvicorn src.api.main:app --reload
```

The server will be available at `http://localhost:8000`

## API Endpoints

### Upload PDF
- **POST** `/upload`
- Upload a PDF file to be indexed
- Content-Type: multipart/form-data
- File field name: `file`

### Search
- **GET** `/search?query=your search query&k=5`
- Search the indexed PDFs
- Parameters:
  - `query`: Search query string
  - `k`: Number of results to return (default: 5)

### Status
- **GET** `/status`
- Get the current status of the search index

### Summarize PDF
- **POST** `/summary`
- Upload a PDF and receive a short summary

### Translate Text
- **POST** `/translate`
- Translate text from English to another language using JSON body

## Example Usage

1. Upload a PDF:
```bash
curl -X POST -F "file=@your_document.pdf" http://localhost:8000/upload
```

2. Search the indexed PDFs:
```bash
curl "http://localhost:8000/search?query=your search query"
```

3. Summarize a PDF:
```bash
curl -X POST -F "file=@your_document.pdf" http://localhost:8000/summary
```

4. Translate text to Spanish:
```bash
curl -X POST -H "Content-Type: application/json" \
    -d '{"text": "Hello world", "target_lang": "es"}' \
    http://localhost:8000/translate
```

## Features

- Handles both regular PDFs and scanned documents with OCR
- Uses sentence-transformers for semantic search
- FAISS for efficient vector similarity search
- FastAPI for a modern, async API
- Stores index and metadata for persistence
<<<<<<< HEAD
- Generate summaries of uploaded PDFs
- Translate text results into other languages
=======
- Automatically loads an existing index on startup
- Keeps track of page numbers for more accurate results
>>>>>>> 8f592447
<|MERGE_RESOLUTION|>--- conflicted
+++ resolved
@@ -85,10 +85,7 @@
 - FAISS for efficient vector similarity search
 - FastAPI for a modern, async API
 - Stores index and metadata for persistence
-<<<<<<< HEAD
 - Generate summaries of uploaded PDFs
 - Translate text results into other languages
-=======
 - Automatically loads an existing index on startup
-- Keeps track of page numbers for more accurate results
->>>>>>> 8f592447
+- Keeps track of page numbers for more accurate results